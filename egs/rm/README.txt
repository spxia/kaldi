--- conflicted
+++ resolved
@@ -24,8 +24,6 @@
       However, the WSJ or Switchboard s3/ recipes are probably a better
       place to look if you're trying to set up something on your own 
       data, because they're more configurable.
-<<<<<<< HEAD
-=======
 
   s4: A recipe based on freely available subset of RM data. The recipe uses
       Sphinx feature files distributed by CMU and metadata available on LDC
@@ -33,5 +31,4 @@
 
   s5: This is the "new-new-style" recipe.  It's not yet finished.  It will
       run up to a certain point.  All further work will be on top of this
-      style of recipe.
->>>>>>> 5103ad3c
+      style of recipe.