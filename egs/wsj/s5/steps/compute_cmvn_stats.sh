#!/bin/bash 

# Copyright 2012  Johns Hopkins University (Author: Daniel Povey)
# Apache 2.0
# To be run from .. (one directory up from here)
# see ../run.sh for example

# Compute cepstral mean and variance statistics per speaker.  
# We do this in just one job; it's fast.
# This script takes no options.
#
# Note: there is no option to do CMVN per utterance.  The idea is
# that if you did it per utterance it would not make sense to do
# per-speaker fMLLR on top of that (since you'd be doing fMLLR on
# top of different offsets).  Therefore what would be the use
# of the speaker information?  In this case you should probably
# make the speaker-ids identical to the utterance-ids.  The
# speaker information does not have to correspond to actual
# speakers, it's just the level you want to adapt at.

echo "$0 $@"  # Print the command line for logging

fake=false
fake_dims=       # If specified, can generate 'fake' stats (that won't normalize)
                 # from a specified dimension.
two_channel=false

<<<<<<< HEAD

=======
>>>>>>> 18e4ff2c
if [ "$1" == "--fake" ]; then
  fake=true
  shift
fi
<<<<<<< HEAD
if [ "$1" == "--fake-dims" ]; then
  fake_dims=$2
  shift
  shift
fi
=======
>>>>>>> 18e4ff2c
if [ "$1" == "--two-channel" ]; then
  two_channel=true
  shift
fi

if [ $# != 3 ]; then
   echo "usage: compute_cmvn_stats.sh [options] <data-dir> <log-dir> <path-to-cmvn-dir>";
   echo "Options:"
   echo " --fake          gives you fake cmvn stats that do no normalization."
   echo " --two-channel   is for two-channel telephone data, there must be no segments "
   echo "                 file and reco2file_and_channel must be present.  It will take"
   echo "                 only frames that are louder than the other channel."
   echo " --fake-dims <n1:n2>  Generate stats that won't cause normalization for these"
   echo "                  dimensions (e.g. 13:14:15)"
   exit 1;
fi

if [ -f path.sh ]; then . ./path.sh; fi

data=$1
logdir=$2
cmvndir=$3

# make $cmvndir an absolute pathname.
cmvndir=`perl -e '($dir,$pwd)= @ARGV; if($dir!~m:^/:) { $dir = "$pwd/$dir"; } print $dir; ' $cmvndir ${PWD}`

# use "name" as part of name of the archive.
name=`basename $data`

mkdir -p $cmvndir || exit 1;
mkdir -p $logdir || exit 1;


required="$data/feats.scp $data/spk2utt"

for f in $required; do
  if [ ! -f $f ]; then
    echo "make_cmvn.sh: no such file $f"
    exit 1;
  fi
done

if $fake; then
  dim=`feat-to-dim scp:$data/feats.scp -`
  ! cat $data/spk2utt | awk -v dim=$dim '{print $1, "["; for (n=0; n < dim; n++) { printf("0 "); } print "1";
                                                        for (n=0; n < dim; n++) { printf("1 "); } print "0 ]";}' | \
    copy-matrix ark:- ark,scp:$cmvndir/cmvn_$name.ark,$cmvndir/cmvn_$name.scp && \
     echo "Error creating fake CMVN stats" && exit 1;
elif $two_channel; then
  ! compute-cmvn-stats-two-channel $data/reco2file_and_channel scp:$data/feats.scp \
       ark,scp:$cmvndir/cmvn_$name.ark,$cmvndir/cmvn_$name.scp \
    2> $logdir/cmvn_$name.log && echo "Error computing CMVN stats (using two-channel method)" && exit 1;
elif [ ! -z "$fake_dims" ]; then
  ! compute-cmvn-stats --spk2utt=ark:$data/spk2utt scp:$data/feats.scp ark:- | \
    modify-cmvn-stats "$fake_dims" ark:- ark,scp:$cmvndir/cmvn_$name.ark,$cmvndir/cmvn_$name.scp && \
    echo "Error computing (partially fake) CMVN stats" && exit 1;
else
  ! compute-cmvn-stats --spk2utt=ark:$data/spk2utt scp:$data/feats.scp ark,scp:$cmvndir/cmvn_$name.ark,$cmvndir/cmvn_$name.scp \
    2> $logdir/cmvn_$name.log && echo "Error computing CMVN stats" && exit 1;
fi

cp $cmvndir/cmvn_$name.scp $data/cmvn.scp || exit 1;

nc=`cat $data/cmvn.scp | wc -l` 
nu=`cat $data/spk2utt | wc -l` 
if [ $nc -ne $nu ]; then
  echo "$0: warning: it seems not all of the speakers got cmvn stats ($nc != $nu);"
  [ $nc -eq 0 ] && exit 1;
fi

echo "Succeeded creating CMVN stats for $name"<|MERGE_RESOLUTION|>--- conflicted
+++ resolved
@@ -25,22 +25,15 @@
                  # from a specified dimension.
 two_channel=false
 
-<<<<<<< HEAD
-
-=======
->>>>>>> 18e4ff2c
 if [ "$1" == "--fake" ]; then
   fake=true
   shift
 fi
-<<<<<<< HEAD
 if [ "$1" == "--fake-dims" ]; then
   fake_dims=$2
   shift
   shift
 fi
-=======
->>>>>>> 18e4ff2c
 if [ "$1" == "--two-channel" ]; then
   two_channel=true
   shift
