# Copyright 2016    Johns Hopkins University (Dan Povey)
#           2016    Vijayaditya Peddinti
# Apache 2.0.

""" This module contains the top level xconfig parsing functions.
"""

from __future__ import print_function

import logging
import sys
import libs.nnet3.xconfig.layers as xlayers
import libs.nnet3.xconfig.utils as xutils

import libs.common as common_lib


# We have to modify this dictionary when adding new layers
config_to_layer = {
        'input' : xlayers.XconfigInputLayer,
        'output' : xlayers.XconfigTrivialOutputLayer,
        'output-layer' : xlayers.XconfigOutputLayer,
        'relu-layer' : xlayers.XconfigBasicLayer,
        'relu-renorm-layer' : xlayers.XconfigBasicLayer,
        'relu-batchnorm-dropout-layer' : xlayers.XconfigBasicLayer,
        'relu-dropout-layer': xlayers.XconfigBasicLayer,
        'relu-batchnorm-layer' : xlayers.XconfigBasicLayer,
        'relu-batchnorm-so-layer' : xlayers.XconfigBasicLayer,
        'batchnorm-so-relu-layer' : xlayers.XconfigBasicLayer,
        'batchnorm-layer' : xlayers.XconfigBasicLayer,
        'sigmoid-layer' : xlayers.XconfigBasicLayer,
        'tanh-layer' : xlayers.XconfigBasicLayer,
        'fixed-affine-layer' : xlayers.XconfigFixedAffineLayer,
        'idct-layer' : xlayers.XconfigIdctLayer,
        'affine-layer' : xlayers.XconfigAffineLayer,
        'lstm-layer' : xlayers.XconfigLstmLayer,
        'lstmp-layer' : xlayers.XconfigLstmpLayer,
        'lstmp-batchnorm-layer' : xlayers.XconfigLstmpLayer,
        'fast-lstm-layer' : xlayers.XconfigFastLstmLayer,
        'fast-lstm-batchnorm-layer' : xlayers.XconfigFastLstmLayer,
        'fast-lstmp-layer' : xlayers.XconfigFastLstmpLayer,
        'fast-lstmp-batchnorm-layer' : xlayers.XconfigFastLstmpLayer,
        'lstmb-layer' : xlayers.XconfigLstmbLayer,
        'stats-layer': xlayers.XconfigStatsLayer,
        'relu-conv-layer': xlayers.XconfigConvLayer,
        'conv-layer': xlayers.XconfigConvLayer,
        'conv-relu-layer': xlayers.XconfigConvLayer,
        'conv-renorm-layer': xlayers.XconfigConvLayer,
        'relu-conv-renorm-layer': xlayers.XconfigConvLayer,
        'batchnorm-conv-layer': xlayers.XconfigConvLayer,
        'conv-relu-renorm-layer': xlayers.XconfigConvLayer,
        'batchnorm-conv-relu-layer': xlayers.XconfigConvLayer,
        'relu-batchnorm-conv-layer': xlayers.XconfigConvLayer,
        'relu-batchnorm-noconv-layer': xlayers.XconfigConvLayer,
        'relu-noconv-layer': xlayers.XconfigConvLayer,
        'conv-relu-batchnorm-layer': xlayers.XconfigConvLayer,
        'conv-relu-batchnorm-so-layer': xlayers.XconfigConvLayer,
        'conv-relu-batchnorm-dropout-layer': xlayers.XconfigConvLayer,
        'conv-relu-dropout-layer': xlayers.XconfigConvLayer,
        'res-block': xlayers.XconfigResBlock,
        'res2-block': xlayers.XconfigRes2Block,
        'channel-average-layer': xlayers.ChannelAverageLayer,
        'attention-renorm-layer': xlayers.XconfigAttentionLayer,
        'attention-relu-renorm-layer': xlayers.XconfigAttentionLayer,
        'attention-relu-batchnorm-layer': xlayers.XconfigAttentionLayer,
        'relu-renorm-attention-layer': xlayers.XconfigAttentionLayer,
        'gru-layer' : xlayers.XconfigGruLayer,
        'pgru-layer' : xlayers.XconfigPgruLayer,
        'opgru-layer' : xlayers.XconfigOpgruLayer,
        'norm-pgru-layer' : xlayers.XconfigNormPgruLayer,
        'norm-opgru-layer' : xlayers.XconfigNormOpgruLayer,
        'fast-gru-layer' : xlayers.XconfigFastGruLayer,
        'fast-pgru-layer' : xlayers.XconfigFastPgruLayer,
        'fast-norm-pgru-layer' : xlayers.XconfigFastNormPgruLayer,
        'fast-opgru-layer' : xlayers.XconfigFastOpgruLayer,
        'fast-norm-opgru-layer' : xlayers.XconfigFastNormOpgruLayer,
        'tdnnf-layer': xlayers.XconfigTdnnfLayer,
        'prefinal-layer': xlayers.XconfigPrefinalLayer,
        'spec-augment-layer': xlayers.XconfigSpecAugmentLayer,
        'renorm-component': xlayers.XconfigRenormComponent,
        'batchnorm-component': xlayers.XconfigBatchnormComponent,
        'no-op-component': xlayers.XconfigNoOpComponent,
        'linear-component': xlayers.XconfigLinearComponent,
        'affine-component': xlayers.XconfigAffineComponent,
        'scale-component':  xlayers.XconfigPerElementScaleComponent,
        'dim-range-component': xlayers.XconfigDimRangeComponent,
        'offset-component':  xlayers.XconfigPerElementOffsetComponent,
        'combine-feature-maps-layer': xlayers.XconfigCombineFeatureMapsLayer,
<<<<<<< HEAD
        'attention-block': xlayers.XconfigAttentionBlock
=======
        'delta-layer': xlayers.XconfigDeltaLayer
>>>>>>> 6ffde4b4
}

# Turn a config line and a list of previous layers into
# either an object representing that line of the config file; or None
# if the line was empty after removing comments.
# 'prev_layers' is a list of objects corresponding to preceding layers of the
# config file.
def xconfig_line_to_object(config_line, prev_layers = None):
    try:
        x  = xutils.parse_config_line(config_line)
        if x is None:
            return None
        (first_token, key_to_value) = x
        if not first_token in config_to_layer:
            raise RuntimeError("No such layer type '{0}'".format(first_token))
        return config_to_layer[first_token](first_token, key_to_value, prev_layers)
    except Exception:
        logging.error(
            "***Exception caught while parsing the following xconfig line:\n"
            "*** {0}".format(config_line))
        raise


def get_model_component_info(model_filename):
    """
    This function reads existing model (*.raw or *.mdl) and returns array
    of XconfigExistingLayer one per {input,output}-node or component-node
    with same 'name' used in the raw model and 'dim' equal to 'output-dim'
    for component-node and 'dim' for {input,output}-node.

    e.g. layer in *.mdl -> corresponding 'XconfigExistingLayer' layer
         'input-node name=ivector dim=100' ->
         'existing name=ivector dim=100'
         'component-node name=tdnn1.affine ... input-dim=1000 '
         'output-dim=500' ->
         'existing name=tdnn1.affine dim=500'
    """

    all_layers = []
    try:
        f = open(model_filename, 'r')
    except Exception as e:
        sys.exit("{0}: error reading model file '{1}'".format(sys.argv[0],
                                                              model_filename,
                                                              repr(e)))

    # use nnet3-info to get component names in the model.
    out = common_lib.get_command_stdout("""nnet3-info {0} | grep '\-node' """
                                        """ """.format(model_filename))

    # out contains all {output, input, component}-nodes used in model_filename
    # It can parse lines in out like:
    # i.e. input-node name=input dim=40
    #   component-node name=tdnn1.affine component=tdnn1.affine input=lda
    #   input-dim=300 output-dim=512
    layer_names = []
    key_to_value = dict()
    for line in out.split("\n"):
        parts = line.split(" ")
        dim = -1
        for  field in parts:
            key_value = field.split("=")
            if len(key_value) == 2:
                key = key_value[0]
                value = key_value[1]
                if key == "name":           # name=**
                    layer_name = value
                elif key == "dim":          # for input-node
                    dim = int(value)
                elif key == "output-dim":   # for component-node
                    dim = int(value)

        if layer_name is not None and layer_name not in layer_names:
            layer_names.append(layer_name)
            key_to_value['name'] = layer_name
            assert(dim != -1)
            key_to_value['dim'] = dim
            all_layers.append(xlayers.XconfigExistingLayer('existing', key_to_value, all_layers))
    if len(all_layers) == 0:
        raise RuntimeError("{0}: model filename '{1}' is empty.".format(
            sys.argv[0], model_filename))
    f.close()
    return all_layers


# This function reads xconfig file and returns it as a list of layers
# (usually we use the variable name 'all_layers' elsewhere for this).
# It will die if the xconfig file is empty or if there was
# some error parsing it.
# 'existing_layers' contains some layers of type 'existing' (layers which are not really
# layers but are actual component node names from an existing neural net model
# and created using get_model_component_info function).
# 'existing' layers can be used as input to component-nodes in layers of xconfig file.
def read_xconfig_file(xconfig_filename, existing_layers=None):
    if existing_layers is None:
        existing_layers = []
    try:
        f = open(xconfig_filename, 'r')
    except Exception as e:
        sys.exit("{0}: error reading xconfig file '{1}'; error was {2}".format(
            sys.argv[0], xconfig_filename, repr(e)))
    all_layers = []
    while True:
        line = f.readline()
        if line == '':
            break
        # the next call will raise an easy-to-understand exception if
        # it fails.
        this_layer = xconfig_line_to_object(line, existing_layers)
        if this_layer is None:
            continue  # line was blank after removing comments.
        all_layers.append(this_layer)
        existing_layers.append(this_layer)
    if len(all_layers) == 0:
        raise RuntimeError("{0}: xconfig file '{1}' is empty".format(
            sys.argv[0], xconfig_filename))
    f.close()
    return all_layers<|MERGE_RESOLUTION|>--- conflicted
+++ resolved
@@ -86,11 +86,8 @@
         'dim-range-component': xlayers.XconfigDimRangeComponent,
         'offset-component':  xlayers.XconfigPerElementOffsetComponent,
         'combine-feature-maps-layer': xlayers.XconfigCombineFeatureMapsLayer,
-<<<<<<< HEAD
-        'attention-block': xlayers.XconfigAttentionBlock
-=======
+        'attention-block': xlayers.XconfigAttentionBlock,
         'delta-layer': xlayers.XconfigDeltaLayer
->>>>>>> 6ffde4b4
 }
 
 # Turn a config line and a list of previous layers into
