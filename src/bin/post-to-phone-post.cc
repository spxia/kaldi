--- conflicted
+++ resolved
@@ -64,11 +64,7 @@
     kaldi::SequentialPosteriorReader posterior_reader(post_rspecifier);
     kaldi::PosteriorWriter posterior_writer(phone_post_wspecifier);
 
-<<<<<<< HEAD
-    Transitions trans_model;    
-=======
-    TransitionModel trans_model;
->>>>>>> 6ffde4b4
+    Transitions trans_model;
     {
       bool binary_in;
       Input ki(model_rxfilename, &binary_in);
