all:

EXTRA_CXXFLAGS = -Wno-sign-compare
include ../kaldi.mk

TESTFILES =

OBJFILES = training-graph-compiler.o lattice-simple-decoder.o lattice-faster-decoder.o \
   lattice-faster-online-decoder.o simple-decoder.o faster-decoder.o \
   decoder-wrappers.o grammar-fst.o decodable-matrix.o

LIBNAME = kaldi-decoder

ADDLIBS = ../lat/kaldi-lat.a ../fstext/kaldi-fstext.a ../hmm/kaldi-hmm.a \
          ../transform/kaldi-transform.a ../gmm/kaldi-gmm.a \
<<<<<<< HEAD
          ../tree/kaldi-tree.a ../util/kaldi-util.a ../matrix/kaldi-matrix.a ../cblasext/kaldi-cblasext.a \
          ../base/kaldi-base.a 
=======
          ../tree/kaldi-tree.a ../util/kaldi-util.a ../matrix/kaldi-matrix.a \
          ../base/kaldi-base.a
>>>>>>> 6ffde4b4

include ../makefiles/default_rules.mk<|MERGE_RESOLUTION|>--- conflicted
+++ resolved
@@ -13,12 +13,7 @@
 
 ADDLIBS = ../lat/kaldi-lat.a ../fstext/kaldi-fstext.a ../hmm/kaldi-hmm.a \
           ../transform/kaldi-transform.a ../gmm/kaldi-gmm.a \
-<<<<<<< HEAD
-          ../tree/kaldi-tree.a ../util/kaldi-util.a ../matrix/kaldi-matrix.a ../cblasext/kaldi-cblasext.a \
-          ../base/kaldi-base.a 
-=======
-          ../tree/kaldi-tree.a ../util/kaldi-util.a ../matrix/kaldi-matrix.a \
-          ../base/kaldi-base.a
->>>>>>> 6ffde4b4
+          ../tree/kaldi-tree.a ../util/kaldi-util.a ../matrixp/kaldi-matrix.a \
+	      ../cblasext/kaldi-cblasext.a ../base/kaldi-base.a
 
 include ../makefiles/default_rules.mk