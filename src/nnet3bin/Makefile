
all:
EXTRA_CXXFLAGS = -Wno-sign-compare
include ../kaldi.mk

LDFLAGS += $(CUDA_LDFLAGS)
LDLIBS += $(CUDA_LDLIBS)

BINFILES = nnet3-init nnet3-info nnet3-get-egs nnet3-copy-egs nnet3-subset-egs \
   nnet3-shuffle-egs nnet3-acc-lda-stats nnet3-merge-egs \
   nnet3-compute-from-egs nnet3-train nnet3-am-init \
   nnet3-am-adjust-priors nnet3-am-copy nnet3-compute-prob \
   nnet3-average nnet3-am-info nnet3-combine nnet3-latgen-faster \
   nnet3-latgen-faster-parallel nnet3-show-progress nnet3-align-compiled \
   nnet3-copy nnet3-get-egs-dense-targets nnet3-compute \
   nnet3-discriminative-get-egs nnet3-discriminative-copy-egs \
   nnet3-discriminative-merge-egs nnet3-discriminative-shuffle-egs \
   nnet3-discriminative-compute-objf nnet3-discriminative-train \
   nnet3-discriminative-subset-egs nnet3-get-egs-simple \
   nnet3-discriminative-compute-from-egs nnet3-latgen-faster-looped \
   nnet3-egs-augment-image nnet3-xvector-get-egs nnet3-xvector-compute \
   nnet3-latgen-grammar nnet3-compute-batch nnet3-latgen-faster-batch \
<<<<<<< HEAD
   nnet-get-feature-transform cuda-compiled
=======
   cuda-gpu-available cuda-compiled
>>>>>>> 6ffde4b4

OBJFILES =

# Add this dependency to force cuda-compiled.o to be rebuilt when we reconfigure.
cuda-compiled.o: ../kaldi.mk

TESTFILES =

ADDLIBS = ../nnet3/kaldi-nnet3.a ../chain/kaldi-chain.a \
          ../cudamatrix/kaldi-cudamatrix.a ../decoder/kaldi-decoder.a \
          ../lat/kaldi-lat.a ../fstext/kaldi-fstext.a ../hmm/kaldi-hmm.a \
          ../transform/kaldi-transform.a ../gmm/kaldi-gmm.a \
<<<<<<< HEAD
          ../tree/kaldi-tree.a ../util/kaldi-util.a ../matrix/kaldi-matrix.a ../cblasext/kaldi-cblasext.a \
=======
          ../tree/kaldi-tree.a ../util/kaldi-util.a ../matrix/kaldi-matrix.a \
>>>>>>> 6ffde4b4
          ../base/kaldi-base.a

include ../makefiles/default_rules.mk<|MERGE_RESOLUTION|>--- conflicted
+++ resolved
@@ -20,11 +20,7 @@
    nnet3-discriminative-compute-from-egs nnet3-latgen-faster-looped \
    nnet3-egs-augment-image nnet3-xvector-get-egs nnet3-xvector-compute \
    nnet3-latgen-grammar nnet3-compute-batch nnet3-latgen-faster-batch \
-<<<<<<< HEAD
-   nnet-get-feature-transform cuda-compiled
-=======
-   cuda-gpu-available cuda-compiled
->>>>>>> 6ffde4b4
+   nnet-get-feature-transform cuda-gpu-available cuda-compiled
 
 OBJFILES =
 
@@ -37,11 +33,8 @@
           ../cudamatrix/kaldi-cudamatrix.a ../decoder/kaldi-decoder.a \
           ../lat/kaldi-lat.a ../fstext/kaldi-fstext.a ../hmm/kaldi-hmm.a \
           ../transform/kaldi-transform.a ../gmm/kaldi-gmm.a \
-<<<<<<< HEAD
-          ../tree/kaldi-tree.a ../util/kaldi-util.a ../matrix/kaldi-matrix.a ../cblasext/kaldi-cblasext.a \
-=======
           ../tree/kaldi-tree.a ../util/kaldi-util.a ../matrix/kaldi-matrix.a \
->>>>>>> 6ffde4b4
+	      ../cblasext/kaldi-cblasext.a \
           ../base/kaldi-base.a
 
 include ../makefiles/default_rules.mk