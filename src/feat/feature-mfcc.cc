// feat/feature-mfcc.cc

// Copyright 2009-2011  Karel Vesely;  Petr Motlicek
//                2016  Johns Hopkins University (author: Daniel Povey)

// See ../../COPYING for clarification regarding multiple authors
//
// Licensed under the Apache License, Version 2.0 (the "License");
// you may not use this file except in compliance with the License.
// You may obtain a copy of the License at
//
//  http://www.apache.org/licenses/LICENSE-2.0
//
// THIS CODE IS PROVIDED *AS IS* BASIS, WITHOUT WARRANTIES OR CONDITIONS OF ANY
// KIND, EITHER EXPRESS OR IMPLIED, INCLUDING WITHOUT LIMITATION ANY IMPLIED
// WARRANTIES OR CONDITIONS OF TITLE, FITNESS FOR A PARTICULAR PURPOSE,
// MERCHANTABLITY OR NON-INFRINGEMENT.
// See the Apache 2 License for the specific language governing permissions and
// limitations under the License.


#include "feat/feature-mfcc.h"


namespace kaldi {


void MfccComputer::Compute(BaseFloat vtln_warp,
                           VectorBase<BaseFloat> *signal_frame,
                           VectorBase<BaseFloat> *feature) {
  KALDI_ASSERT(signal_frame->Dim() == opts_.frame_opts.PaddedWindowSize() &&
               feature->Dim() == this->Dim());

  BaseFloat signal_log_energy;
  if (opts_.use_energy)
    signal_log_energy = Log(std::max<BaseFloat>(VecVec(*signal_frame, *signal_frame),
<<<<<<< HEAD
                                                opts_.energy_floor));

  const MelBanks &mel_banks = *(GetMelBanks(vtln_warp));
=======
                                     std::numeric_limits<float>::epsilon()));
>>>>>>> 63b38496

  if (srfft_ != NULL)  // Compute FFT using the split-radix algorithm.
    srfft_->Compute(signal_frame->Data(), true);
  else  // An alternative algorithm that works for non-powers-of-two.
    RealFft(signal_frame, true);

  // Convert the FFT into a power spectrum.
  ComputePowerSpectrum(signal_frame);
  SubVector<BaseFloat> power_spectrum(*signal_frame, 0,
                                      signal_frame->Dim() / 2 + 1);

  mel_banks.Compute(power_spectrum, &mel_energies_);

  mel_energies_.ApplyFloor(opts_.energy_floor);
  mel_energies_.ApplyLog();

  feature->SetZero();  // in case there were NaNs.
  // feature = dct_matrix_ * mel_energies [which now have log]
  feature->AddMatVec(1.0, dct_matrix_, kNoTrans, mel_energies_, 0.0);

  if (opts_.use_energy)
    (*feature)(0) = signal_log_energy;
}

MfccComputer::MfccComputer(const MfccOptions &opts):
    opts_(opts), srfft_(NULL),
    mel_energies_(opts.mel_opts.num_bins) {

  int32 num_bins = opts.mel_opts.num_bins;
  if (opts.num_ceps > num_bins)
    KALDI_ERR << "num-ceps cannot be larger than num-mel-bins."
              << " It should be smaller or equal. You provided num-ceps: "
              << opts.num_ceps << "  and num-mel-bins: "
              << num_bins;

  Matrix<BaseFloat> dct_matrix(num_bins, num_bins);
  ComputeDctMatrix(&dct_matrix);
  // Note that we include zeroth dct in either case.  If using the
  // energy we replace this with the energy.  This means a different
  // ordering of features than HTK.
  SubMatrix<BaseFloat> dct_rows(dct_matrix, 0, opts.num_ceps, 0, num_bins);
  dct_matrix_.Resize(opts.num_ceps, num_bins);
  dct_matrix_.CopyFromMat(dct_rows);  // subset of rows.

  int32 padded_window_size = opts.frame_opts.PaddedWindowSize();
  if ((padded_window_size & (padded_window_size-1)) == 0)  // Is a power of two...
    srfft_ = new SplitRadixRealFft<BaseFloat>(padded_window_size);

  // We'll definitely need the filterbanks info for VTLN warping factor 1.0.
  // [note: this call caches it.]
  GetMelBanks(1.0);
}

MfccComputer::MfccComputer(const MfccComputer &other):
    opts_(other.opts_), lifter_coeffs_(other.lifter_coeffs_),
    dct_matrix_(other.dct_matrix_),
    mel_banks_(other.mel_banks_),
    srfft_(NULL),
    mel_energies_(other.mel_energies_.Dim(), kUndefined) {
  for (std::map<BaseFloat, MelBanks*>::iterator iter = mel_banks_.begin();
       iter != mel_banks_.end(); ++iter)
    iter->second = new MelBanks(*(iter->second));
  if (other.srfft_ != NULL)
    srfft_ = new SplitRadixRealFft<BaseFloat>(*(other.srfft_));
}



MfccComputer::~MfccComputer() {
  for (std::map<BaseFloat, MelBanks*>::iterator iter = mel_banks_.begin();
      iter != mel_banks_.end();
      ++iter)
    delete iter->second;
  delete srfft_;
}

const MelBanks *MfccComputer::GetMelBanks(BaseFloat vtln_warp) {
  MelBanks *this_mel_banks = NULL;
  std::map<BaseFloat, MelBanks*>::iterator iter = mel_banks_.find(vtln_warp);
  if (iter == mel_banks_.end()) {
    this_mel_banks = new MelBanks(opts_.mel_opts,
                                  opts_.frame_opts,
                                  vtln_warp);
    mel_banks_[vtln_warp] = this_mel_banks;
  } else {
    this_mel_banks = iter->second;
  }
  return this_mel_banks;
}



}  // namespace kaldi<|MERGE_RESOLUTION|>--- conflicted
+++ resolved
@@ -34,13 +34,8 @@
   BaseFloat signal_log_energy;
   if (opts_.use_energy)
     signal_log_energy = Log(std::max<BaseFloat>(VecVec(*signal_frame, *signal_frame),
-<<<<<<< HEAD
                                                 opts_.energy_floor));
-
   const MelBanks &mel_banks = *(GetMelBanks(vtln_warp));
-=======
-                                     std::numeric_limits<float>::epsilon()));
->>>>>>> 63b38496
 
   if (srfft_ != NULL)  // Compute FFT using the split-radix algorithm.
     srfft_->Compute(signal_frame->Data(), true);
