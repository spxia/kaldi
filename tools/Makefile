--- conflicted
+++ resolved
@@ -98,11 +98,7 @@
 		cp -p "$(DOWNLOAD_DIR)/openfst-$(OPENFST_VERSION).tar.gz" .; \
 	else \
 		$(WGET) -T 10 -t 1 http://www.openfst.org/twiki/pub/FST/FstDownload/openfst-$(OPENFST_VERSION).tar.gz || \
-<<<<<<< HEAD
-		$(WGET) -T 10 -t 3 https://www.openslr.org/resources/2/openfst-$(OPENFST_VERSION).tar.gz; \
-=======
 		$(WGET) -T 10 -t 3 -c https://www.openslr.org/resources/2/openfst-$(OPENFST_VERSION).tar.gz; \
->>>>>>> 1f357ceb
 	fi
 
 sclite: sclite_compiled
@@ -147,11 +143,7 @@
 		cp -p "$(DOWNLOAD_DIR)/sph2pipe_$(SPH2PIPE_VERSION).tar.gz" .; \
 	else \
 		$(WGET) -T 10 -t 3 https://www.openslr.org/resources/3/sph2pipe_$(SPH2PIPE_VERSION).tar.gz || \
-<<<<<<< HEAD
-		$(WGET) -T 10 https://sourceforge.net/projects/kaldi/files/sph2pipe_$(SPH2PIPE_VERSION).tar.gz; \
-=======
 		$(WGET) -T 10 -c https://sourceforge.net/projects/kaldi/files/sph2pipe_$(SPH2PIPE_VERSION).tar.gz; \
->>>>>>> 1f357ceb
 	fi
 
 .PHONY: cub
